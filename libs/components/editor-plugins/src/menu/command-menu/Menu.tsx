--- conflicted
+++ resolved
@@ -242,9 +242,8 @@
             onKeyUpCapture={handleKeyup}
             ref={commandMenuContentRef}
         >
-<<<<<<< HEAD
             {show ? (
-                <MuiClickAwayListener onClickAway={handle_click_away}>
+                <MuiClickAwayListener onClickAway={handleClickAway}>
                     <div>
                         <CommandMenuContainer
                             editor={editor}
@@ -255,9 +254,9 @@
                             }}
                             isShow={show}
                             blockId={blockId}
-                            onSelected={handle_selected}
-                            onclose={handle_close}
-                            searchBlocks={search_blocks}
+                            onSelected={handleSelected}
+                            onclose={handleClose}
+                            searchBlocks={searchBlocks}
                             types={types}
                             categories={categories}
                         />
@@ -266,27 +265,6 @@
             ) : (
                 <></>
             )}
-=======
-            <MuiClickAwayListener onClickAway={handleClickAway}>
-                <div>
-                    <CommandMenuContainer
-                        editor={editor}
-                        hooks={hooks}
-                        style={{
-                            ...commandMenuPosition,
-                            ...style,
-                        }}
-                        isShow={show}
-                        blockId={blockId}
-                        onSelected={handleSelected}
-                        onclose={handleClose}
-                        searchBlocks={searchBlocks}
-                        types={types}
-                        categories={categories}
-                    />
-                </div>
-            </MuiClickAwayListener>
->>>>>>> 62b057d5
         </div>
     );
 };