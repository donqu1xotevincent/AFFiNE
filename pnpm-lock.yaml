--- conflicted
+++ resolved
@@ -1487,13 +1487,6 @@
       to-fast-properties: 2.0.0
     dev: true
 
-<<<<<<< HEAD
-  /@bcoe/v8-coverage/0.2.3:
-    resolution: {integrity: sha512-0hYQ8SB4Db5zvZB4axdMHGwEaQjkZzFjQiN9LVYvIFB2nSUHW9tYpxWriPrWDASIxiaXax83REcLxuSdnGPZtw==}
-    dev: true
-
-=======
->>>>>>> d83693af
   /@blocksuite/blocks/0.3.1-20230109032243-37ad3ba_yjs@13.5.44:
     resolution: {integrity: sha512-UTlbk0Is7TMRBbvUyM2nivbqM/TLwRj1qArMYbOmvDGUNYadWo68cTwv/Ej2WwiKn22q4/4JHryGsv3gTCRz1Q==}
     dependencies:
