{
  "name": "@types/affine__env",
  "private": true,
  "types": "./__all.d.ts",
  "type": "module",
  "dependencies": {
    "@affine/env": "workspace:*",
    "@toeverything/infra": "workspace:*"
  },
<<<<<<< HEAD
  "version": "0.10.3"
=======
  "version": "0.11.0"
>>>>>>> a4f31df1
}<|MERGE_RESOLUTION|>--- conflicted
+++ resolved
@@ -7,9 +7,5 @@
     "@affine/env": "workspace:*",
     "@toeverything/infra": "workspace:*"
   },
-<<<<<<< HEAD
-  "version": "0.10.3"
-=======
   "version": "0.11.0"
->>>>>>> a4f31df1
 }