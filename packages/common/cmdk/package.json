{
  "name": "@affine/cmdk",
  "private": true,
  "type": "module",
  "main": "./src/index.tsx",
  "module": "./src/index.tsx",
  "devDependencies": {
    "react": "18.2.0",
    "react-dom": "18.2.0"
  },
<<<<<<< HEAD
  "version": "0.10.2"
=======
  "version": "0.10.3-canary.2"
>>>>>>> 41685517
}<|MERGE_RESOLUTION|>--- conflicted
+++ resolved
@@ -8,9 +8,5 @@
     "react": "18.2.0",
     "react-dom": "18.2.0"
   },
-<<<<<<< HEAD
-  "version": "0.10.2"
-=======
   "version": "0.10.3-canary.2"
->>>>>>> 41685517
 }