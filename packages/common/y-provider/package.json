--- conflicted
+++ resolved
@@ -1,11 +1,7 @@
 {
   "name": "y-provider",
   "type": "module",
-<<<<<<< HEAD
-  "version": "0.10.3",
-=======
   "version": "0.11.0",
->>>>>>> a4f31df1
   "description": "Yjs provider protocol for multi document support",
   "exports": {
     ".": "./src/index.ts"
