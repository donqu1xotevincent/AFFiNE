--- conflicted
+++ resolved
@@ -17,10 +17,6 @@
 export class DataCenter {
   private readonly _workspaces = new Workspaces();
   private readonly _logger = getLogger('dc');
-<<<<<<< HEAD
-  private readonly _blobStorage: BlobStorage = new BlobStorage();
-=======
->>>>>>> b46a7fc8
   /**
    * A mainProvider must exist as the only data trustworthy source.
    */
@@ -38,20 +34,12 @@
       new LocalProvider({
         logger: dc._logger,
         workspaces: dc._workspaces.createScope(),
-<<<<<<< HEAD
-        blobs: dc._blobStorage,
-=======
->>>>>>> b46a7fc8
       })
     );
     dc.registerProvider(
       new AffineProvider({
         logger: dc._logger,
         workspaces: dc._workspaces.createScope(),
-<<<<<<< HEAD
-        blobs: dc._blobStorage,
-=======
->>>>>>> b46a7fc8
       })
     );
 
@@ -145,7 +133,6 @@
       p.logout();
     });
   }
-<<<<<<< HEAD
 
   /**
    * load workspace instance by id
@@ -179,41 +166,6 @@
   }
 
   /**
-=======
-
-  /**
-   * load workspace instance by id
-   * @param {string} workspaceId workspace id
-   * @returns {Promise<Workspace>}
-   */
-  public async loadWorkspace(workspaceId: string) {
-    const workspaceInfo = this._workspaces.find(workspaceId);
-    assert(workspaceInfo, 'Workspace not found');
-    const currentProvider = this.providerMap.get(workspaceInfo.provider);
-    if (currentProvider) {
-      currentProvider.closeWorkspace(workspaceId);
-    }
-    const provider = this.providerMap.get(workspaceInfo.provider);
-    assert(provider, `provide '${workspaceInfo.provider}' is not registered`);
-    this._logger(`Loading ${workspaceInfo.provider} workspace: `, workspaceId);
-
-    return await provider.warpWorkspace(this._getWorkspace(workspaceId));
-  }
-
-  /**
-   * get user info by provider id
-   * @param {string} providerId the provider name of workspace
-   * @returns {Promise<User>}
-   */
-  public async getUserInfo(providerId = 'affine') {
-    // XXX: maybe return all user info
-    const provider = this.providerMap.get(providerId);
-    assert(provider, `provide '${providerId}' is not registered`);
-    return provider.getUserInfo();
-  }
-
-  /**
->>>>>>> b46a7fc8
    * listen workspaces list change
    * @param {Function} callback callback function
    */
@@ -237,19 +189,11 @@
     if (name) {
       workspace.doc.meta.setName(name);
       update.name = name;
-<<<<<<< HEAD
     }
     if (avatar) {
       workspace.doc.meta.setAvatar(avatar);
       update.avatar = avatar;
     }
-=======
-    }
-    if (avatar) {
-      workspace.doc.meta.setAvatar(avatar);
-      update.avatar = avatar;
-    }
->>>>>>> b46a7fc8
     // may run for change workspace meta
     const workspaceInfo = this._workspaces.find(workspace.room);
     assert(workspaceInfo, 'Workspace not found');
@@ -373,44 +317,10 @@
   /**
    * Select a file to import the workspace
    * @param {File} file file of workspace.
-<<<<<<< HEAD
    */
   public async importWorkspace(file: File) {
     file;
     return;
-  }
-
-  /**
-   * Generate a file ,and export it to local file system
-   * @param {string} id ID of workspace.
-   */
-  public async exportWorkspace(id: string) {
-    id;
-    return;
-  }
-
-  /**
-   * get blob url by workspaces id
-   * @param id
-   * @returns {Promise<string | null>} blob url
-   */
-  async getBlob(id: string): Promise<string | null> {
-    return await this._blobStorage.get(id);
-  }
-
-  /**
-   * up load blob and get a blob url
-   * @param id
-   * @returns {Promise<string | null>} blob url
-   */
-  async setBlob(blob: Blob): Promise<string> {
-    return await this._blobStorage.set(blob);
-=======
-   */
-  public async importWorkspace(file: File) {
-    file;
-    return;
->>>>>>> b46a7fc8
   }
 
   /**
