{
  "name": "@affine/copilot-plugin",
  "type": "module",
  "private": true,
  "description": "Copilot plugin",
  "affinePlugin": {
    "release": false,
    "entry": {
      "core": "./src/index.ts"
    }
  },
  "scripts": {
    "dev": "af dev",
    "build": "af build"
  },
  "dependencies": {
    "@affine/component": "workspace:*",
    "@affine/sdk": "workspace:*",
    "@blocksuite/icons": "2.1.36",
    "@vanilla-extract/css": "^1.13.0",
    "clsx": "^2.0.0",
    "idb": "^8.0.0",
    "langchain": "^0.0.166",
    "marked": "^11.0.0",
    "marked-gfm-heading-id": "^3.1.0",
    "marked-mangle": "^1.1.4",
    "zod": "^3.22.4"
  },
  "devDependencies": {
    "@affine/plugin-cli": "workspace:*",
    "@types/marked": "^6.0.0",
    "jotai": "^2.5.1",
    "react": "18.2.0",
    "react-dom": "18.2.0"
  },
  "peerDependencies": {
    "react": "*",
    "react-dom": "*"
  },
<<<<<<< HEAD
  "version": "0.10.3"
=======
  "version": "0.11.0"
>>>>>>> a4f31df1
}<|MERGE_RESOLUTION|>--- conflicted
+++ resolved
@@ -37,9 +37,5 @@
     "react": "*",
     "react-dom": "*"
   },
-<<<<<<< HEAD
-  "version": "0.10.3"
-=======
   "version": "0.11.0"
->>>>>>> a4f31df1
 }