--- conflicted
+++ resolved
@@ -36,9 +36,5 @@
     "ts-node": "^10.9.1",
     "typescript": "^5.2.2"
   },
-<<<<<<< HEAD
-  "version": "0.10.3"
-=======
   "version": "0.11.0"
->>>>>>> a4f31df1
 }