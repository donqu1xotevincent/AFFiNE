import { type User } from '@affine/component/auth-components';
import type { DefaultSession, Session } from 'next-auth';
// eslint-disable-next-line @typescript-eslint/no-restricted-imports
import { getSession, useSession } from 'next-auth/react';
<<<<<<< HEAD
import { useEffect, useReducer } from 'react';
=======
import { useEffect, useMemo, useReducer } from 'react';
>>>>>>> 41685517

import { SessionFetchErrorRightAfterLoginOrSignUp } from '../../unexpected-application-state/errors';

export type CheckedUser = User & {
  hasPassword: boolean;
  update: ReturnType<typeof useSession>['update'];
};

declare module 'next-auth' {
  interface Session {
    user: {
      name: string;
      email: string;
      id: string;
      hasPassword: boolean;
    } & Omit<NonNullable<DefaultSession['user']>, 'name' | 'email'>;
  }
}

type UpdateSessionAction =
  | {
      type: 'update';
      payload: Session;
    }
  | {
      type: 'fetchError';
      payload: null;
    };

function updateSessionReducer(prevState: Session, action: UpdateSessionAction) {
  const { type, payload } = action;
  switch (type) {
    case 'update':
      return payload;
    case 'fetchError':
      return prevState;
  }
}

/**
 * This hook checks if the user is logged in.
 * If so, the user object will be cached and returned.
 * If not, and there is no cache, it will throw an error.
 * If network error or API response error, it will use the cached value.
 */
export function useCurrentUser(): CheckedUser {
  const { data, update } = useSession();

  const [session, dispatcher] = useReducer(
    updateSessionReducer,
    data,
    firstSession => {
      if (!firstSession) {
        // barely possible.
        // login succeed but the session request failed then.
        // also need a error boundary to handle this error.
        throw new SessionFetchErrorRightAfterLoginOrSignUp(
<<<<<<< HEAD
          'First session should not be null',
=======
          'Fetching session failed',
>>>>>>> 41685517
          () => {
            getSession()
              .then(session => {
                if (session) {
                  dispatcher({
                    type: 'update',
                    payload: session,
                  });
                }
              })
              .catch(err => {
                console.error(err);
              });
          }
        );
      }
      return firstSession;
    }
  );

  useEffect(() => {
    if (data) {
      dispatcher({
        type: 'update',
        payload: data,
      });
    } else {
      dispatcher({
        type: 'fetchError',
        payload: null,
      });
    }
  }, [data, update]);

  const user = session.user;

<<<<<<< HEAD
  return {
    id: user.id,
    name: user.name,
    email: user.email,
    image: user.image,
    hasPassword: user?.hasPassword ?? false,
    update,
  };
=======
  return useMemo(() => {
    return {
      id: user.id,
      name: user.name,
      email: user.email,
      image: user.image,
      hasPassword: user?.hasPassword ?? false,
      update,
    };
  }, [user, update]);
>>>>>>> 41685517
}<|MERGE_RESOLUTION|>--- conflicted
+++ resolved
@@ -2,11 +2,7 @@
 import type { DefaultSession, Session } from 'next-auth';
 // eslint-disable-next-line @typescript-eslint/no-restricted-imports
 import { getSession, useSession } from 'next-auth/react';
-<<<<<<< HEAD
-import { useEffect, useReducer } from 'react';
-=======
 import { useEffect, useMemo, useReducer } from 'react';
->>>>>>> 41685517
 
 import { SessionFetchErrorRightAfterLoginOrSignUp } from '../../unexpected-application-state/errors';
 
@@ -64,11 +60,7 @@
         // login succeed but the session request failed then.
         // also need a error boundary to handle this error.
         throw new SessionFetchErrorRightAfterLoginOrSignUp(
-<<<<<<< HEAD
-          'First session should not be null',
-=======
           'Fetching session failed',
->>>>>>> 41685517
           () => {
             getSession()
               .then(session => {
@@ -105,16 +97,6 @@
 
   const user = session.user;
 
-<<<<<<< HEAD
-  return {
-    id: user.id,
-    name: user.name,
-    email: user.email,
-    image: user.image,
-    hasPassword: user?.hasPassword ?? false,
-    update,
-  };
-=======
   return useMemo(() => {
     return {
       id: user.id,
@@ -125,5 +107,4 @@
       update,
     };
   }, [user, update]);
->>>>>>> 41685517
 }