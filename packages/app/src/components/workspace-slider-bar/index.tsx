import React, { useState } from 'react';
import { useRouter } from 'next/router';
import {
  StyledArrowButton,
  StyledLink,
  StyledListItem,
  // StyledListItemForWorkspace,
  StyledNewPageButton,
  StyledSliderBar,
  StyledSliderBarWrapper,
  StyledSubListItem,
} from './style';
import { Arrow } from './icons';
// import { WorkspaceSelector } from './WorkspaceSelector';
import Collapse from '@mui/material/Collapse';
import {
  ArrowDownIcon,
  SearchIcon,
  AllPagesIcon,
  FavouritesIcon,
  ImportIcon,
  TrashIcon,
  AddIcon,
  SettingsIcon,
} from '@blocksuite/icons';
import Link from 'next/link';
import { Tooltip } from '@/ui/tooltip';
import { useModal } from '@/providers/GlobalModalProvider';
import { useAppState } from '@/providers/app-state-provider/context';
import { IconButton } from '@/ui/button';
import useLocalStorage from '@/hooks/use-local-storage';
import usePageMetaList from '@/hooks/use-page-meta-list';
import { usePageHelper } from '@/hooks/use-page-helper';
<<<<<<< HEAD
import { WorkspaceSetting } from '@/components/workspace-setting';
import { useTranslation } from 'react-i18next';
=======
import { useTranslation } from '@affine/i18n';
>>>>>>> 31d3a012

const FavoriteList = ({ showList }: { showList: boolean }) => {
  const { openPage } = usePageHelper();
  const pageList = usePageMetaList();
  const router = useRouter();
  const { t } = useTranslation();
  const favoriteList = pageList.filter(p => p.favorite && !p.trash);
  return (
    <Collapse in={showList}>
      {favoriteList.map((pageMeta, index) => {
        const active = router.query.pageId === pageMeta.id;
        return (
          <StyledSubListItem
            data-testid={`favorite-list-item-${pageMeta.id}`}
            active={active}
            key={`${pageMeta}-${index}`}
            onClick={() => {
              if (active) {
                return;
              }
              openPage(pageMeta.id);
            }}
          >
            {pageMeta.title || 'Untitled'}
          </StyledSubListItem>
        );
      })}
      {favoriteList.length === 0 && (
        <StyledSubListItem disable={true}>{t('No item')}</StyledSubListItem>
      )}
    </Collapse>
  );
};
export const WorkSpaceSliderBar = () => {
  const { triggerQuickSearchModal, triggerImportModal } = useModal();
  const [showSubFavorite, setShowSubFavorite] = useState(true);
  const { currentWorkspaceId } = useAppState();
  const { openPage, createPage } = usePageHelper();
  const router = useRouter();
  const { t } = useTranslation();
  const [showTip, setShowTip] = useState(false);
  const [show, setShow] = useLocalStorage('AFFiNE_SLIDE_BAR', false, true);

  const [showWorkspaceSetting, setShowWorkspaceSetting] = useState(false);

  const paths = {
    all: currentWorkspaceId ? `/workspace/${currentWorkspaceId}/all` : '',
    favorite: currentWorkspaceId
      ? `/workspace/${currentWorkspaceId}/favorite`
      : '',
    trash: currentWorkspaceId ? `/workspace/${currentWorkspaceId}/trash` : '',
  };

  return (
    <>
      <StyledSliderBar show={show}>
        <Tooltip
          content={show ? t('Collapse sidebar') : t('Expand sidebar')}
          placement="right"
          visible={showTip}
        >
          <StyledArrowButton
            data-testid="sliderBar-arrowButton"
            isShow={show}
            onClick={() => {
              setShow(!show);
              setShowTip(false);
            }}
            onMouseEnter={() => {
              setShowTip(true);
            }}
            onMouseLeave={() => {
              setShowTip(false);
            }}
          >
            <Arrow />
          </StyledArrowButton>
        </Tooltip>

        <StyledSliderBarWrapper data-testid="sliderBar">
          {/* <StyledListItemForWorkspace>
            <WorkspaceSelector />
          </StyledListItemForWorkspace> */}
          <StyledListItem
            data-testid="sliderBar-quickSearchButton"
            style={{ cursor: 'pointer' }}
            onClick={() => {
              triggerQuickSearchModal();
            }}
          >
            <SearchIcon />
            {t('Quick search')}
          </StyledListItem>
          <Link href={{ pathname: paths.all }}>
            <StyledListItem active={router.asPath === paths.all}>
              <AllPagesIcon /> <span>{t('All pages')}</span>
            </StyledListItem>
          </Link>
          <StyledListItem active={router.asPath === paths.favorite}>
            <StyledLink href={{ pathname: paths.favorite }}>
              <FavouritesIcon />
              {t('Favourites')}
            </StyledLink>
            <IconButton
              darker={true}
              onClick={() => {
                setShowSubFavorite(!showSubFavorite);
              }}
            >
              <ArrowDownIcon
                style={{
                  transform: `rotate(${showSubFavorite ? '180' : '0'}deg)`,
                }}
              />
            </IconButton>
          </StyledListItem>
          <FavoriteList showList={showSubFavorite} />
          <StyledListItem
            onClick={() => {
              setShowWorkspaceSetting(true);
            }}
          >
            <SettingsIcon /> Setting
          </StyledListItem>

          <WorkspaceSetting
            isShow={showWorkspaceSetting}
            onClose={() => {
              setShowWorkspaceSetting(false);
            }}
          />

          <StyledListItem
            onClick={() => {
              triggerImportModal();
            }}
          >
            <ImportIcon /> {t('Import')}
          </StyledListItem>

          <Link href={{ pathname: paths.trash }}>
            <StyledListItem active={router.asPath === paths.trash}>
              <TrashIcon /> {t('Trash')}
            </StyledListItem>
          </Link>
          <StyledNewPageButton
            onClick={async () => {
              const pageId = await createPage();
              if (pageId) {
                openPage(pageId);
              }
            }}
          >
            <AddIcon /> {t('New Page')}
          </StyledNewPageButton>
        </StyledSliderBarWrapper>
      </StyledSliderBar>
    </>
  );
};

export default WorkSpaceSliderBar;<|MERGE_RESOLUTION|>--- conflicted
+++ resolved
@@ -31,12 +31,8 @@
 import useLocalStorage from '@/hooks/use-local-storage';
 import usePageMetaList from '@/hooks/use-page-meta-list';
 import { usePageHelper } from '@/hooks/use-page-helper';
-<<<<<<< HEAD
 import { WorkspaceSetting } from '@/components/workspace-setting';
-import { useTranslation } from 'react-i18next';
-=======
 import { useTranslation } from '@affine/i18n';
->>>>>>> 31d3a012
 
 const FavoriteList = ({ showList }: { showList: boolean }) => {
   const { openPage } = usePageHelper();
