--- conflicted
+++ resolved
@@ -17,13 +17,8 @@
   getWorkspaces,
   // Workspace,
 } from '@/hooks/mock-data/mock';
-<<<<<<< HEAD
 import { WorkspaceUnit } from '@affine/datacenter';
-
-=======
-import { Workspace } from '@affine/datacenter';
-import { Trans, useTranslation } from 'react-i18next';
->>>>>>> 57749561
+import { Trans, useTranslation } from '@affine/i18n';
 interface WorkspaceDeleteProps {
   open: boolean;
   onClose: () => void;
