import {
  StyledDeleteButtonContainer,
  // StyledSettingAvatar,
  StyledSettingAvatarContent,
  StyledSettingInputContainer,
} from './style';
import { StyledSettingH2 } from '../style';

import { useState } from 'react';
import { Button, TextButton } from '@/ui/button';
import Input from '@/ui/input';
import { useAppState } from '@/providers/app-state-provider';
import { WorkspaceDelete } from './delete';
import { WorkspaceLeave } from './leave';
import { Upload } from '@/components/file-upload';
import { WorkspaceAvatar } from '@/components/workspace-avatar';
<<<<<<< HEAD
import { WorkspaceUnit } from '@affine/datacenter';
import { useWorkspaceHelper } from '@/hooks/use-workspace-helper';
export const GeneralPage = ({ workspace }: { workspace: WorkspaceUnit }) => {
  const [showDelete, setShowDelete] = useState<boolean>(false);
  const [showLeave, setShowLeave] = useState<boolean>(false);
  const [uploading, setUploading] = useState<boolean>(false);
  const [workspaceName, setWorkspaceName] = useState<string>(workspace.name);
  const { currentWorkspace } = useAppState();
  const { updateWorkspace } = useWorkspaceHelper();
=======
import { useTemporaryHelper } from '@/providers/temporary-helper-provider';
import { Workspace } from '@affine/datacenter';
import { useTranslation } from 'react-i18next';
export const GeneralPage = ({ workspace }: { workspace: Workspace }) => {
  // const { refreshWorkspacesMeta } = useAppState();
  const { updateWorkspaceMeta } = useTemporaryHelper();
  const [showDelete, setShowDelete] = useState<boolean>(false);
  const [showLeave, setShowLeave] = useState<boolean>(false);
  const [uploading, setUploading] = useState<boolean>(false);
  const [workspaceName, setWorkspaceName] = useState<string>('');
  const { t } = useTranslation();
  // const debouncedRefreshWorkspacesMeta = debounce(() => {
  //   refreshWorkspacesMeta();
  // }, 100);
>>>>>>> 57749561
  const isOwner = true;
  const handleChangeWorkSpaceName = (newName: string) => {
    setWorkspaceName(newName);
  };
  const handleClickDelete = () => {
    setShowDelete(true);
  };
  const handleCloseDelete = () => {
    setShowDelete(false);
  };

  const handleClickLeave = () => {
    setShowLeave(true);
  };
  const handleCloseLeave = () => {
    setShowLeave(false);
  };
  const handleUpdateWorkspaceName = () => {
    currentWorkspace &&
      updateWorkspace({ name: workspaceName }, currentWorkspace);
  };

  const fileChange = async (file: File) => {
    // console.log('file: ', file);
    setUploading(true);
    const blob = new Blob([file], { type: file.type });
    currentWorkspace &&
      (await updateWorkspace({ avatarBlob: blob }, currentWorkspace));
    setUploading(false);
  };

  return workspace ? (
    <div>
      <StyledSettingH2 marginTop={56}>{t('Workspace Icon')}</StyledSettingH2>
      <StyledSettingAvatarContent>
        <div
          style={{
            float: 'left',
            marginRight: '20px',
          }}
        >
          <WorkspaceAvatar
            size={60}
            name={workspace.name}
            avatar={workspace.avatar ?? ''}
          />
        </div>
        <Upload
          accept="image/gif,image/jpeg,image/jpg,image/png,image/svg"
          fileChange={fileChange}
        >
          <Button loading={uploading}>{t('Upload')}</Button>
        </Upload>
        {/* TODO: add upload logic */}
      </StyledSettingAvatarContent>
      <StyledSettingH2 marginTop={20}>{t('Workspace Name')}</StyledSettingH2>
      <StyledSettingInputContainer>
        <Input
          width={327}
          value={workspaceName}
          placeholder={t('Workspace Name')}
          maxLength={14}
          minLength={1}
          onChange={handleChangeWorkSpaceName}
        ></Input>
        <TextButton
          onClick={() => {
            handleUpdateWorkspaceName();
          }}
          style={{ marginLeft: '0px' }}
        >
          ✔️
        </TextButton>
      </StyledSettingInputContainer>
<<<<<<< HEAD
      <StyledSettingH2 marginTop={20}>Workspace Type</StyledSettingH2>
=======
      {/* {userInfo ? (
        <div>
          <StyledSettingH2 marginTop={20}>Workspace Owner</StyledSettingH2>
          <StyledSettingInputContainer>
            <Input
              width={327}
              disabled
              value={userInfo?.name}
              placeholder="Workspace Owner"
            ></Input>
          </StyledSettingInputContainer>
        </div>
      ) : (
        ''
      )} */}

      <StyledSettingH2 marginTop={20}>{t('Workspace Type')}</StyledSettingH2>
>>>>>>> 57749561
      <StyledSettingInputContainer>
        <code>{workspace.provider} </code>
      </StyledSettingInputContainer>
      <StyledDeleteButtonContainer>
        {isOwner ? (
          <>
            <Button type="danger" shape="circle" onClick={handleClickDelete}>
              {t('Delete Workspace')}
            </Button>
            <WorkspaceDelete
              open={showDelete}
              onClose={handleCloseDelete}
              workspace={workspace}
            />
          </>
        ) : (
          <>
            <Button type="danger" shape="circle" onClick={handleClickLeave}>
              {t('Leave Workspace')}
            </Button>
            <WorkspaceLeave
              open={showLeave}
              onClose={handleCloseLeave}
              workspaceName={workspaceName}
              workspaceId={workspace.id}
            />
          </>
        )}
      </StyledDeleteButtonContainer>
    </div>
  ) : null;
};<|MERGE_RESOLUTION|>--- conflicted
+++ resolved
@@ -14,9 +14,9 @@
 import { WorkspaceLeave } from './leave';
 import { Upload } from '@/components/file-upload';
 import { WorkspaceAvatar } from '@/components/workspace-avatar';
-<<<<<<< HEAD
 import { WorkspaceUnit } from '@affine/datacenter';
 import { useWorkspaceHelper } from '@/hooks/use-workspace-helper';
+import { useTranslation } from '@affine/i18n';
 export const GeneralPage = ({ workspace }: { workspace: WorkspaceUnit }) => {
   const [showDelete, setShowDelete] = useState<boolean>(false);
   const [showLeave, setShowLeave] = useState<boolean>(false);
@@ -24,22 +24,8 @@
   const [workspaceName, setWorkspaceName] = useState<string>(workspace.name);
   const { currentWorkspace } = useAppState();
   const { updateWorkspace } = useWorkspaceHelper();
-=======
-import { useTemporaryHelper } from '@/providers/temporary-helper-provider';
-import { Workspace } from '@affine/datacenter';
-import { useTranslation } from 'react-i18next';
-export const GeneralPage = ({ workspace }: { workspace: Workspace }) => {
-  // const { refreshWorkspacesMeta } = useAppState();
-  const { updateWorkspaceMeta } = useTemporaryHelper();
-  const [showDelete, setShowDelete] = useState<boolean>(false);
-  const [showLeave, setShowLeave] = useState<boolean>(false);
-  const [uploading, setUploading] = useState<boolean>(false);
-  const [workspaceName, setWorkspaceName] = useState<string>('');
   const { t } = useTranslation();
-  // const debouncedRefreshWorkspacesMeta = debounce(() => {
-  //   refreshWorkspacesMeta();
-  // }, 100);
->>>>>>> 57749561
+
   const isOwner = true;
   const handleChangeWorkSpaceName = (newName: string) => {
     setWorkspaceName(newName);
@@ -114,27 +100,7 @@
           ✔️
         </TextButton>
       </StyledSettingInputContainer>
-<<<<<<< HEAD
-      <StyledSettingH2 marginTop={20}>Workspace Type</StyledSettingH2>
-=======
-      {/* {userInfo ? (
-        <div>
-          <StyledSettingH2 marginTop={20}>Workspace Owner</StyledSettingH2>
-          <StyledSettingInputContainer>
-            <Input
-              width={327}
-              disabled
-              value={userInfo?.name}
-              placeholder="Workspace Owner"
-            ></Input>
-          </StyledSettingInputContainer>
-        </div>
-      ) : (
-        ''
-      )} */}
-
       <StyledSettingH2 marginTop={20}>{t('Workspace Type')}</StyledSettingH2>
->>>>>>> 57749561
       <StyledSettingInputContainer>
         <code>{workspace.provider} </code>
       </StyledSettingInputContainer>
