--- conflicted
+++ resolved
@@ -137,13 +137,7 @@
 });
 export const StyledEmail = styled('span')(() => {
   return {
-<<<<<<< HEAD
     color: '#E8178A',
-=======
-    display: 'flex',
-    flexDirection: 'column',
-    flex: 1,
->>>>>>> d7e3d524
   };
 });
 
@@ -154,5 +148,6 @@
     flexDirection: 'column',
     fontSize: theme.font.base,
     lineHeight: theme.font.lineHeightBase,
+    flex: 1,
   };
 });