--- conflicted
+++ resolved
@@ -11,9 +11,5 @@
     "@types/fs-extra": "^11.0.2",
     "fs-extra": "^11.1.1"
   },
-<<<<<<< HEAD
-  "version": "0.10.3"
-=======
   "version": "0.11.0"
->>>>>>> a4f31df1
 }