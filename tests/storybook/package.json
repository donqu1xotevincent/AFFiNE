{
  "name": "@affine/storybook",
  "private": true,
  "scripts": {
    "dev": "storybook dev -p 6006",
    "build": "storybook build",
    "test": "test-storybook"
  },
  "dependencies": {
    "@affine/component": "workspace:*",
    "@affine/i18n": "workspace:*",
    "@dnd-kit/sortable": "^8.0.0",
    "@storybook/jest": "^0.2.3",
    "@storybook/testing-library": "^0.2.2",
    "foxact": "^0.2.26",
    "jotai": "^2.5.1",
    "lodash-es": "^4.17.21",
    "nanoid": "^5.0.3",
    "react-router-dom": "^6.19.0",
    "ses": "^1.0.0",
    "storybook-addon-react-router-v6": "^2.0.10"
  },
  "devDependencies": {
<<<<<<< HEAD
    "@blocksuite/block-std": "0.12.0-nightly-202401120404-4219e86",
    "@blocksuite/blocks": "0.12.0-nightly-202401120404-4219e86",
    "@blocksuite/global": "0.12.0-nightly-202401120404-4219e86",
    "@blocksuite/icons": "2.1.40",
    "@blocksuite/inline": "0.12.0-nightly-202401120404-4219e86",
    "@blocksuite/lit": "0.12.0-nightly-202401120404-4219e86",
    "@blocksuite/presets": "0.12.0-nightly-202401120404-4219e86",
    "@blocksuite/store": "0.12.0-nightly-202401120404-4219e86",
=======
    "@blocksuite/block-std": "0.12.0-nightly-202401240410-02f373e",
    "@blocksuite/blocks": "0.12.0-nightly-202401240410-02f373e",
    "@blocksuite/global": "0.12.0-nightly-202401240410-02f373e",
    "@blocksuite/icons": "2.1.42",
    "@blocksuite/inline": "0.12.0-nightly-202401240410-02f373e",
    "@blocksuite/lit": "0.12.0-nightly-202401240410-02f373e",
    "@blocksuite/presets": "0.12.0-nightly-202401240410-02f373e",
    "@blocksuite/store": "0.12.0-nightly-202401240410-02f373e",
>>>>>>> 9aa421d5
    "@storybook/addon-actions": "^7.5.3",
    "@storybook/addon-essentials": "^7.5.3",
    "@storybook/addon-interactions": "^7.5.3",
    "@storybook/addon-links": "^7.5.3",
    "@storybook/addon-storysource": "^7.5.3",
    "@storybook/blocks": "^7.5.3",
    "@storybook/builder-vite": "^7.5.3",
    "@storybook/react": "^7.5.3",
    "@storybook/react-vite": "^7.5.3",
    "@storybook/test-runner": "^0.16.0",
    "@tomfreudenberg/next-auth-mock": "^0.5.6",
    "@vanilla-extract/esbuild-plugin": "^2.3.1",
    "@vitejs/plugin-react": "^4.2.0",
    "chromatic": "^10.0.0",
    "concurrently": "^8.2.2",
    "jest-mock": "^29.7.0",
    "react": "18.2.0",
    "react-dom": "18.2.0",
    "serve": "^14.2.1",
    "storybook": "^7.5.3",
    "storybook-dark-mode": "^3.0.1",
    "wait-on": "^7.2.0"
  },
  "peerDependencies": {
    "@blocksuite/blocks": "*",
    "@blocksuite/global": "*",
    "@blocksuite/icons": "2.1.34",
    "@blocksuite/presets": "*",
    "@blocksuite/store": "*"
  },
  "version": "0.11.0"
}<|MERGE_RESOLUTION|>--- conflicted
+++ resolved
@@ -21,16 +21,6 @@
     "storybook-addon-react-router-v6": "^2.0.10"
   },
   "devDependencies": {
-<<<<<<< HEAD
-    "@blocksuite/block-std": "0.12.0-nightly-202401120404-4219e86",
-    "@blocksuite/blocks": "0.12.0-nightly-202401120404-4219e86",
-    "@blocksuite/global": "0.12.0-nightly-202401120404-4219e86",
-    "@blocksuite/icons": "2.1.40",
-    "@blocksuite/inline": "0.12.0-nightly-202401120404-4219e86",
-    "@blocksuite/lit": "0.12.0-nightly-202401120404-4219e86",
-    "@blocksuite/presets": "0.12.0-nightly-202401120404-4219e86",
-    "@blocksuite/store": "0.12.0-nightly-202401120404-4219e86",
-=======
     "@blocksuite/block-std": "0.12.0-nightly-202401240410-02f373e",
     "@blocksuite/blocks": "0.12.0-nightly-202401240410-02f373e",
     "@blocksuite/global": "0.12.0-nightly-202401240410-02f373e",
@@ -39,7 +29,6 @@
     "@blocksuite/lit": "0.12.0-nightly-202401240410-02f373e",
     "@blocksuite/presets": "0.12.0-nightly-202401240410-02f373e",
     "@blocksuite/store": "0.12.0-nightly-202401240410-02f373e",
->>>>>>> 9aa421d5
     "@storybook/addon-actions": "^7.5.3",
     "@storybook/addon-essentials": "^7.5.3",
     "@storybook/addon-interactions": "^7.5.3",
